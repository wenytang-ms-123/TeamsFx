--- conflicted
+++ resolved
@@ -1,10 +1,6 @@
 {
   "name": "@microsoft/teamsfx",
-<<<<<<< HEAD
-  "version": "1.2.1",
-=======
   "version": "2.0.0",
->>>>>>> d14dc18e
   "description": "Microsoft Teams Framework for Node.js and browser.",
   "main": "dist/index.node.cjs.js",
   "browser": "dist/index.esm2017.js",
