--- conflicted
+++ resolved
@@ -131,16 +131,10 @@
     }
   }
 
-<<<<<<< HEAD
-  private async localPreview(workspaceFolder: string): Promise<Result<null, FxError>> {
-=======
   private async localPreview(
     workspaceFolder: string,
     browser: constants.Browser
   ): Promise<Result<null, FxError>> {
-    // TODO: check dependencies
-
->>>>>>> a089b6a8
     let coreResult = await activate();
     if (coreResult.isErr()) {
       return err(coreResult.error);
