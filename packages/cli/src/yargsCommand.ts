// Copyright (c) Microsoft Corporation.
// Licensed under the MIT license.

import { FxError, LogLevel, Result, SystemError, UserError } from "@microsoft/teamsfx-api";
import {
  Correlator,
  IncompatibleProjectError,
  UnhandledError,
  VersionState,
  isUserCancelError,
  assembleError,
} from "@microsoft/teamsfx-core";
import { Argv, Options, exit } from "yargs";
import activate from "./activate";
import { TextType, colorize } from "./colorize";
import CLILogProvider from "./commonlib/log";
import Progress from "./console/progress";
import * as constants from "./constants";
import CliTelemetryInstance from "./telemetry/cliTelemetry";
import UI from "./userInteraction";
import { getSystemInputs } from "./utils";

export abstract class YargsCommand {
  /**
   * the yargs command head.
   */
  abstract readonly commandHead: string;

  /**
   * the yargs command.
   */
  abstract readonly command: string;

  /**
   * the yargs description of the command.
   */
  abstract readonly description: string;

  /**
   * the parameters that may be used by fx-core
   */
  public params: { [_: string]: Options } = {};

  /**
   * builds the command using supplied yargs handle.
   * @param yargs the yargs handle
   */
  abstract builder(yargs: Argv<any>): Argv<any> | Promise<Argv<any>>;

  /**
   * before running command, some command may modify the arguments that users input.
   * @param args originial arguments
   * @returns the modified arguments
   */
  public modifyArguments(args: { [argName: string]: any }): { [argName: string]: any } {
    return args;
  }

  /**
   * runs the command, args from command line are provided.
   * @param args the cli arguments supplied when running the command
   * @returns void or number. Where number is retured this causes yargs to terminate and becomes the yargs exit code.
   */
  abstract runCommand(args: {
    [argName: string]: string | string[] | undefined;
  }): Promise<Result<any, FxError>>;

  /**
   * handler supplied to yargs that provides behavior of allowing package.json scripts to overried
   * the command
   * @todo add telemetry && log
   * @param args the cli arguments supplied when running the command
   */
  public async handler(args: { [argName: string]: boolean | string | string[] }): Promise<void> {
    args = this.modifyArguments(args);
    if ("verbose" in args && args.verbose) {
      CLILogProvider.setLogLevel(constants.CLILogLevel.verbose);
    }
    if ("debug" in args && args.debug) {
      CLILogProvider.setLogLevel(constants.CLILogLevel.debug);
    }
    if ("interactive" in args) {
      UI.interactive = args.interactive as boolean;
    }
    if (!UI.interactive) {
      UI.updatePresetAnswers(this.params, args);
    } else {
      const sameKeys = Object.keys(this.params).filter(
        (k) => k !== "folder" && k in args && args[k] !== undefined
      );
      if (sameKeys.length > 0) {
        /// only if there are intersects between parameters and arguments, show the log,
        /// because it means some parameters will be used by fx-core.
        CLILogProvider.necessaryLog(
          LogLevel.Info,
          `Some arguments are useless because the interactive mode is opened.` +
            ` If you want to run the command non-interactively, add '--interactive false' after your command` +
            ` or set the global setting by 'teamsfx config set interactive false'.`,
          true
        );
      }
    }

    try {
      {
        const result = await activate();
        if (result.isOk()) {
          const inputs = getSystemInputs(args.folder as string);
          inputs.ignoreEnvInfo = true;
          const skipCommands = ["new", "template", "infra", "debug", "upgrade"];
          if (!skipCommands.includes(this.commandHead) && args.folder && !args.global) {
            const res = await result.value.projectVersionCheck(inputs);
            if (res.isErr()) {
              throw res.error;
            } else {
              if (res.value.isSupport === VersionState.unsupported) {
                throw IncompatibleProjectError("core.projectVersionChecker.cliUseNewVersion");
              } else if (res.value.isSupport === VersionState.upgradeable) {
                const upgrade = await result.value.phantomMigrationV3(inputs);
                if (upgrade.isErr()) {
                  throw upgrade.error;
                } else {
                  return;
                }
              }
            }
          }
        }
      }

      const result = await Correlator.run(
        this.runCommand.bind(this),
        args as { [argName: string]: string | string[] }
      );
      if (result.isErr()) {
        throw result.error;
      }
    } catch (e: any) {
      Progress.end(false);

<<<<<<< HEAD
      const FxError: UserError | SystemError =
        "source" in e ? e : new UnhandledError(e, constants.cliSource);
=======
      const FxError = assembleError(e, constants.cliSource);
>>>>>>> 41683f10

      printError(FxError);

      exit(-1, FxError);
    } finally {
      await CliTelemetryInstance.flush();
      Progress.end(true);
      if (this.commandHead !== "preview") {
        /// TODO: consider to remove the hardcode
        process.exit();
      }
    }
  }
}

export function printError(fxError: FxError): void {
  if (isUserCancelError(fxError)) {
    CLILogProvider.necessaryLog(LogLevel.Info, "User canceled.", true);
    return;
  }
  CLILogProvider.outputError(
    `${fxError.source}.${fxError.name}: ${fxError.message || fxError.innerError?.message}`
  );
  if (fxError instanceof UserError && fxError.helpLink) {
    CLILogProvider.outputError(`Get help from %s`, colorize(fxError.helpLink, TextType.Hyperlink));
  }
  if (fxError instanceof SystemError && fxError.issueLink) {
    CLILogProvider.outputError(
      `Report this issue at %s`,
      colorize(fxError.issueLink, TextType.Hyperlink)
    );
  }
  if (CLILogProvider.getLogLevel() === constants.CLILogLevel.debug) {
<<<<<<< HEAD
    CLILogProvider.outputError(
      `Call stack: ${fxError.stack || fxError.innerError?.stack || "undefined"}`
    );
=======
    CLILogProvider.outputError(`Call stack: ${fxError.stack || fxError.innerError?.stack || ""}`);
>>>>>>> 41683f10
  }
}<|MERGE_RESOLUTION|>--- conflicted
+++ resolved
@@ -138,12 +138,7 @@
     } catch (e: any) {
       Progress.end(false);
 
-<<<<<<< HEAD
-      const FxError: UserError | SystemError =
-        "source" in e ? e : new UnhandledError(e, constants.cliSource);
-=======
       const FxError = assembleError(e, constants.cliSource);
->>>>>>> 41683f10
 
       printError(FxError);
 
@@ -177,12 +172,6 @@
     );
   }
   if (CLILogProvider.getLogLevel() === constants.CLILogLevel.debug) {
-<<<<<<< HEAD
-    CLILogProvider.outputError(
-      `Call stack: ${fxError.stack || fxError.innerError?.stack || "undefined"}`
-    );
-=======
     CLILogProvider.outputError(`Call stack: ${fxError.stack || fxError.innerError?.stack || ""}`);
->>>>>>> 41683f10
   }
 }