--- conflicted
+++ resolved
@@ -67,25 +67,6 @@
   it("Builder Check", () => {
     const cmd = new Add();
     yargs.command(cmd.command, cmd.description, cmd.builder.bind(cmd), cmd.handler.bind(cmd));
-<<<<<<< HEAD
-    expect(registeredCommands).deep.equals([
-      "add <feature>",
-      "bot",
-      "message-extension",
-      "tab",
-      "azure-function",
-      "azure-sql",
-      "azure-apim",
-      "azure-keyvault",
-      "cicd",
-      "api-connection [auth-type]",
-      "basic",
-      "aad",
-      "apikey",
-      "cert",
-      "custom",
-    ]);
-=======
     expect(registeredCommands).deep.equals(
       isPreviewFeaturesEnabled()
         ? [
@@ -117,7 +98,6 @@
             "cicd",
           ]
     );
->>>>>>> 702209ae
   });
 
   it("Add api-connection Command Running Check", async () => {
