# Microsoft Teams Toolkit for Visual Studio Code

## What is the Teams Toolkit?

The Teams Toolkit helps developers create and deploy Teams apps with integrated Identity, access to cloud storage, data from [Microsoft Graph](https://docs.microsoft.com/en-us/graph/teams-concept-overview), and other services in [Azure](https://docs.microsoft.com/en-us/microsoftteams/platform/build-your-first-app/build-bot) and [M365](https://docs.microsoft.com/en-us/microsoftteams/platform/concepts/build-and-test/prepare-your-o365-tenant) with a "zero-configuration" approach to the developer experience.

<img src="https://raw.githubusercontent.com/OfficeDev/TeamsFx/main/packages/vscode-extension/media/landingPage_MicrosoftTeams.png">

## What are Teams app "Capabilities"?

Teams apps are a combination of [capabilities](https://docs.microsoft.com/en-us/microsoftteams/platform/concepts/capabilities-overview) and [entry points](https://docs.microsoft.com/en-us/microsoftteams/platform/concepts/extensibility-points). For example, people can chat with your app's bot (capability) in a channel (entry point).

### Tab

<a href=https://docs.microsoft.com/en-us/microsoftteams/platform/tabs/what-are-tabs>Tab</a> are Teams-aware webpages embedded in Microsoft Teams. They are simple HTML tags that point to domains declared in the app manifest and can be added as part of a channel inside a team, group chat, or personal app for an individual user.

### Bot

<a href=https://docs.microsoft.com/en-us/microsoftteams/platform/bots/what-are-bots>Bots</a> allow users to interact with your web service through text, interactive cards, and task modules.

### Messaging Extension

<a href=https://docs.microsoft.com/en-us/microsoftteams/platform/messaging-extensions/what-are-messaging-extensions>Messaging extensions</a> allow users to interact with your web service through buttons and forms in the Microsoft Teams client.

## Getting started

After installing the Teams toolkit, follow the [Get Started](https://aka.ms/teamsfx-build-first-app) instructions in our documentation to smoothly start with.

In the Teams Toolkit for Visual Sutido Code, you can easily discover all applicable commands in the sidebar and Command Palette with the keyword ‘Teams’. It also supports [Command Line Interface (CLI)](https://www.npmjs.com/package/@microsoft/teamsfx-cli) to increase efficiency.

## Prerequisites

Verify you have the right prerequisites for building Teams apps and install some recommended development tools. [Read more details](https://docs.microsoft.com/en-us/microsoftteams/platform/build-your-first-app/build-first-app-overview).

<table>
    <tr>
        <td><img src="https://raw.githubusercontent.com/OfficeDev/TeamsFx/main/packages/vscode-extension/media/landingPage_nodejs.png"></td>
        <td><h3>Node.js</h3>As a fundamental runtime context for Teams app, Node.js v10.x, v12.x or v14.x is required (v14.x is recommended).</td>
    </tr>
    <tr>
        <td><img src="https://raw.githubusercontent.com/OfficeDev/TeamsFx/main/packages/vscode-extension/media/landingPage_m365.png"></td>
        <td><h3>M365</h3>The Teams Toolkit requires a Microsoft 365 organizational account where Teams is running and has been registered.</td>
    </tr>
    <tr>
        <td><img src="https://raw.githubusercontent.com/OfficeDev/TeamsFx/main/packages/vscode-extension/media/landingPage_azure.png"></td>
        <td><h3>Azure</h3> The Teams Toolkit may require an Azure account and subscription to deploy the Azure resources for your project.</td>
    </tr>
</table>

> Don’t have a M365 account to experience building Teams app? Sign up for [Microsoft Developer Program](https://developer.microsoft.com/en-us/microsoft-365/dev-program), which allows you to have a testing tenant with preconfigured permissions.

### Create your project

Use the Teams Toolkit in Visual Studio Code to set up your first app project. Create your app project using the following steps:

- Ensure you've installed the Microsoft Teams Toolkit
<<<<<<< HEAD
- In Visual Studio Code, in `DEVELOPMENT` section click `Create a new Teams app`. Or open the Command Palette (Ctrl+Shift+P / ⌘⇧-P or View -> Command - Palette) and type "teams" and choose `Teams: Create New Project`.
=======
- In Visual Studio Code, open the Command Palette (Ctrl+Shift+P / ⌘⇧-P or View -> Command - Palette) and type teams and choose 'Teams: Create a new Teams app'.
- Type a name for your project and hit Enter
>>>>>>> e4d82286
- Next, Add capabilities comes up. Select capability you want then Next.
- Choose options according to your purpose, i.e., front-end hosting type, language, cloud resources and so on.
- Choose a location where your new application will be created in a new folder.
- Type a name for your project and hit Enter.

### Configure your app

At its core, the Teams app embraces three components:

- The Microsoft Teams client (web, desktop or mobile) where users interact with your app.
- A server that responds to requests for content that will be displayed in Teams, e.g., HTML tab content or a bot adaptive card .
- A Teams app package consisting of three files:

  ✔️ The manifest.source.json.

  ✔️ A color icon for your app to display in the public or organization app catalog.

  ✔️ An outline icon for display on the Teams activity bar.

When an app is installed, the Teams client parses the manifest file to determine needed information like the name of your app and the URL where the services are located.

- To configure your app, navigate to the `appPackage/manifest.source.json` file and edit the manifest.
- To validate your manifest file, click `Validate manifest file` in the sidebar menu.
- The toolkit will automatically update the app registration data accordingly during app side-loading and publish.

### Preview your app on your local/remote dev environment

Prerequisites: [Enable Teams developer preview mode](https://docs.microsoft.com/en-us/microsoftteams/platform/resources/dev-preview/developer-preview-intro#enable-developer-preview)

Simply press F5 to run your first Teams or navigate to the Debug tab in the activity bar and select Run icon to display the Run and Debug view. As a default, the toolkit will automatically help you to setup local environment and load the app in Teams.

If you want to have a better estimation of how the app will behave in the cloud environment, you can deploy your resources to the cloud and preview your app with the backend running in the cloud (remote).

### Deploy your application to Azure

Deployment happens in two steps: Provisioning and Deployment. Provisioning creates all the necessary Azure resources that your application uses. It is typically done once. To provision your backend to an active Azure subscription:

<<<<<<< HEAD
- In the Visual Studio Code Command Palette, enter 'teams' and choose the command `Teams: Provision in the Cloud`.
=======
- In the Visual Studio Code Command Palette, enter the command 'Teams: Provision in the cloud'.
>>>>>>> e4d82286
- You will be asked to sign into your Azure account. This is the account where Azure resources will be provisioned. Typically this is different from the M365 account you used to sign in earlier.
- You will be asked to select a subscription to use from the Azure account.
- Once provisioning is completed, Visual Studio Code will popup the notification with the message "[Teams Toolkit] provision finished successfully".

Deploy copies your application to the provisioned Azure resources. It is typically done after every change to your application. To deploy your application to the provisioned resources in an active Azure subscription:

<<<<<<< HEAD
- In the Visual Studio Code Command Palette, enter 'teams' and choose the command `Teams: Deploy to the Cloud`.
=======
- In the Visual Studio Code Command Palette, enter the command 'Teams: Deploy to the cloud'.
>>>>>>> e4d82286
- Select Tab app and Backend to deploy.
- Once deploy is finished, go to the Visual Studio Code Debug Panel (Ctrl+Shift+D / ⌘⇧-D or View -> Run) and select Launch Remote (Edge).
- Press the start button (green arrow) to launch your app - now running remotely on Azure!

### Publish your application to Teams

When your application resources and infrastructure are deployed successfully, you can publish and register your app to Teams app catalog to share with others in your organization.

<<<<<<< HEAD
- In the Visual Studio Code Command Palette, enter 'teams' and choose the command `Teams: Publish to the Teams`.
=======
- In the Visual Studio Code Command Palette, enter the command 'Teams: Zip Teams metadata package'.
>>>>>>> e4d82286
- Depending on your permission, you can send your app to the admin portal directly, or manually submit the app package file to your admin to check.
- Once your app is approved by your admin, you can see it under ‘Built for your org’ section in Teams Apps.

## Explore Code Samples

Explore our [samples](https://github.com/OfficeDev/TeamsFx-Samples) to help you quickly get started with the basic Teams app concepts and code structures.

## Contributing

There are many ways in which you can participate in the project, for example:

- [Download our latest builds](https://github.com/OfficeDev/TeamsFx/releases).
- [Submit bugs and feature requests](https://github.com/OfficeDev/TeamsFx/issues), and help us verify as they are checked in
- Review [source code changes](https://github.com/OfficeDev/TeamsFx/pulls)
- Review the [documentation](CONTRIBUTING.md) and make pull requests for anything from typos to new content

## Reporting security issues

Give security researchers information on how to privately report security vulnerabilities found in your open source project. See more details [Reporting security issues](https://docs.opensource.microsoft.com/content/releasing/security.html).

## Telemetry

The software may collect information about you and your use of the software and send it to Microsoft. Microsoft may use this information to provide services and improve our products and services. You may turn off the telemetry as described in the repository. There are also some features in the software that may enable you and Microsoft to collect data from users of your applications. If you use these features, you must comply with` applicable law, including providing appropriate notices to users of your applications together with a copy of Microsoft's privacy statement. Our privacy statement is located at [Microsoft Privacy Statement](https://go.microsoft.com/fwlink/?LinkID=824704). You can learn more about data collection and use in the help documentation and our privacy statement. Your use of the software operates as your consent to these practices.

### Telemetry Configuration

Telemetry collection is on by default. To opt out, please set the `telemetry.enableTelemetry` setting to `false`. Learn more in our [FAQ](https://code.visualstudio.com/docs/supporting/faq#_how-to-disable-telemetry-reporting).

## Code of conduct

See [Microsoft Open Source code of conduct](https://opensource.microsoft.com/codeofconduct).

## Trademark

This project may contain trademarks or logos for projects, products, or services. Authorized use of Microsoft trademarks or logos is subject to and must follow [Microsoft's Trademark & Brand Guidelines](https://www.microsoft.com/en-us/legal/intellectualproperty/trademarks/usage/general). Use of Microsoft trademarks or logos in modified versions of this project must not cause confusion or imply Microsoft sponsorship. Any use of third-party trademarks or logos are subject to those third-party's policies.

## License

Copyright (c) Microsoft Corporation. All rights reserved.

Licensed under the [MIT](LICENSE) license.<|MERGE_RESOLUTION|>--- conflicted
+++ resolved
@@ -54,12 +54,7 @@
 Use the Teams Toolkit in Visual Studio Code to set up your first app project. Create your app project using the following steps:
 
 - Ensure you've installed the Microsoft Teams Toolkit
-<<<<<<< HEAD
 - In Visual Studio Code, in `DEVELOPMENT` section click `Create a new Teams app`. Or open the Command Palette (Ctrl+Shift+P / ⌘⇧-P or View -> Command - Palette) and type "teams" and choose `Teams: Create New Project`.
-=======
-- In Visual Studio Code, open the Command Palette (Ctrl+Shift+P / ⌘⇧-P or View -> Command - Palette) and type teams and choose 'Teams: Create a new Teams app'.
-- Type a name for your project and hit Enter
->>>>>>> e4d82286
 - Next, Add capabilities comes up. Select capability you want then Next.
 - Choose options according to your purpose, i.e., front-end hosting type, language, cloud resources and so on.
 - Choose a location where your new application will be created in a new folder.
@@ -97,22 +92,16 @@
 
 Deployment happens in two steps: Provisioning and Deployment. Provisioning creates all the necessary Azure resources that your application uses. It is typically done once. To provision your backend to an active Azure subscription:
 
-<<<<<<< HEAD
+
 - In the Visual Studio Code Command Palette, enter 'teams' and choose the command `Teams: Provision in the Cloud`.
-=======
-- In the Visual Studio Code Command Palette, enter the command 'Teams: Provision in the cloud'.
->>>>>>> e4d82286
 - You will be asked to sign into your Azure account. This is the account where Azure resources will be provisioned. Typically this is different from the M365 account you used to sign in earlier.
 - You will be asked to select a subscription to use from the Azure account.
 - Once provisioning is completed, Visual Studio Code will popup the notification with the message "[Teams Toolkit] provision finished successfully".
 
 Deploy copies your application to the provisioned Azure resources. It is typically done after every change to your application. To deploy your application to the provisioned resources in an active Azure subscription:
 
-<<<<<<< HEAD
+
 - In the Visual Studio Code Command Palette, enter 'teams' and choose the command `Teams: Deploy to the Cloud`.
-=======
-- In the Visual Studio Code Command Palette, enter the command 'Teams: Deploy to the cloud'.
->>>>>>> e4d82286
 - Select Tab app and Backend to deploy.
 - Once deploy is finished, go to the Visual Studio Code Debug Panel (Ctrl+Shift+D / ⌘⇧-D or View -> Run) and select Launch Remote (Edge).
 - Press the start button (green arrow) to launch your app - now running remotely on Azure!
@@ -121,11 +110,8 @@
 
 When your application resources and infrastructure are deployed successfully, you can publish and register your app to Teams app catalog to share with others in your organization.
 
-<<<<<<< HEAD
+
 - In the Visual Studio Code Command Palette, enter 'teams' and choose the command `Teams: Publish to the Teams`.
-=======
-- In the Visual Studio Code Command Palette, enter the command 'Teams: Zip Teams metadata package'.
->>>>>>> e4d82286
 - Depending on your permission, you can send your app to the admin portal directly, or manually submit the app package file to your admin to check.
 - Once your app is approved by your admin, you can see it under ‘Built for your org’ section in Teams Apps.
 
