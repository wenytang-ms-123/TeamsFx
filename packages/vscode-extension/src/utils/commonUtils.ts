--- conflicted
+++ resolved
@@ -24,18 +24,12 @@
   Json,
   SubscriptionInfo,
 } from "@microsoft/teamsfx-api";
-<<<<<<< HEAD
 import {
   environmentManager,
   isMultiEnvEnabled,
   isValidProject,
   PluginNames,
 } from "@microsoft/teamsfx-core";
-=======
-
-import { environmentManager, isMultiEnvEnabled, isValidProject } from "@microsoft/teamsfx-core";
-
->>>>>>> fa92a417
 import { workspace, WorkspaceConfiguration } from "vscode";
 
 import * as commonUtils from "../debug/commonUtils";
@@ -108,14 +102,9 @@
       );
 
       const envJson = JSON.parse(fs.readFileSync(envJsonPath, "utf8"));
-<<<<<<< HEAD
       return isMultiEnvEnabled()
         ? envJson[PluginNames.APPST].teamsAppId
         : envJson.solution.remoteTeamsAppId;
-=======
-
-      return envJson.solution.remoteTeamsAppId;
->>>>>>> fa92a417
     }
   } catch (e) {
     return undefined;
