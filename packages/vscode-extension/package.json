--- conflicted
+++ resolved
@@ -1174,11 +1174,7 @@
     "lint:staged": "lint-staged",
     "vscode:prepublish": "rimraf out && npm run package",
     "copy-files": "copyfiles -u 1 src/**/*.html src/**/*.css out/src/",
-<<<<<<< HEAD
-    "copy-md-files": "copyfiles WHATISNEW.md PRERELEASE.md out/resource",
-=======
-    "copy-md-files": "copyfiles CHANGELOG.md out/resource",
->>>>>>> b44f25f2
+    "copy-md-files": "copyfiles CHANGELOG.md PRERELEASE.md out/resource",
     "compile": "tsc -p ./ && npm run copy-files && npm run copy-md-files",
     "build": "rimraf out && webpack --mode development --config ./webpack.config.js && npm run compile",
     "build-failpoint": "rimraf out && npx ttsc -p ./",
