--- conflicted
+++ resolved
@@ -1197,23 +1197,6 @@
       getVersionState({
         version: "1.1.0",
         source: VersionSource.teamsapp,
-<<<<<<< HEAD
-      }),
-      VersionState.compatible
-    );
-    assert.equal(
-      getVersionState({
-        version: "2.0.0",
-        source: VersionSource.teamsapp,
-      }),
-      VersionState.unsupported
-    );
-    assert.equal(
-      getVersionState({
-        version: "",
-        source: VersionSource.unknown,
-=======
->>>>>>> f4f78249
       }),
       VersionState.compatible
     );
