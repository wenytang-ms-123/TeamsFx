--- conflicted
+++ resolved
@@ -3,21 +3,8 @@
 import chai from "chai";
 import chaiAsPromised from "chai-as-promised";
 import { it } from "mocha";
-<<<<<<< HEAD
 import { TeamsAppSolution } from " ../../../src/plugins/solution";
 import { Platform, SolutionContext, ok, Result, FxError } from "@microsoft/teamsfx-api";
-=======
-import { SolutionRunningState, TeamsAppSolution } from " ../../../src/plugins/solution";
-import {
-  Platform,
-  SolutionConfig,
-  SolutionContext,
-  ok,
-  Result,
-  FxError,
-  SolutionSettings,
-} from "@microsoft/teamsfx-api";
->>>>>>> 2a9ca3fe
 import * as sinon from "sinon";
 import fs, { PathLike } from "fs-extra";
 import { GLOBAL_CONFIG, SolutionError } from "../../../src/plugins/solution/fx-solution/constants";
