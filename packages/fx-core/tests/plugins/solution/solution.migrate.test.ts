// Copyright (c) Microsoft Corporation.
// Licensed under the MIT license.
import chai from "chai";
import chaiAsPromised from "chai-as-promised";
import { it } from "mocha";
import { SolutionRunningState, TeamsAppSolution } from " ../../../src/plugins/solution";
import {
  Platform,
  SolutionConfig,
  SolutionContext,
  ok,
  Result,
  FxError,
} from "@microsoft/teamsfx-api";
import * as sinon from "sinon";
import fs, { PathLike } from "fs-extra";
import {
  GLOBAL_CONFIG,
  PROGRAMMING_LANGUAGE,
  SolutionError,
} from "../../../src/plugins/solution/fx-solution/constants";
import {
  AzureSolutionQuestionNames,
  BotOptionItem,
  TabOptionItem,
} from "../../../src/plugins/solution/fx-solution/question";
import * as uuid from "uuid";

chai.use(chaiAsPromised);
const expect = chai.expect;

describe("Solution migrate()", async () => {
  function mockSolutionContext(): SolutionContext {
    const config: SolutionConfig = new Map();
    return {
      root: ".",
      config,
      answers: { platform: Platform.VSCode },
      projectSettings: undefined,
    };
  }

  const mocker = sinon.createSandbox();
  afterEach(() => {
    mocker.restore();
  });

  const fileContent: Map<string, any> = new Map();

  it("should fail if projectSettings is undefined", async () => {
    fileContent.clear();
    const solution = new TeamsAppSolution();
    cleanPlugins(solution, mocker);
    const mockedSolutionCtx = mockSolutionContext();
    const result = await solution.migrate(mockedSolutionCtx);
    expect(result.isErr()).equals(true);
    expect(result._unsafeUnwrapErr().name).equals(SolutionError.InternelError);
    expect(result._unsafeUnwrapErr().message).equals("projectSettings is undefined");
    expect(mockedSolutionCtx.config.get(GLOBAL_CONFIG)).to.be.not.undefined;
  });

  it("should fail if projectSettings.solutionSettings is undefined", async () => {
    fileContent.clear();
    const solution = new TeamsAppSolution();
    cleanPlugins(solution, mocker);
    const mockedSolutionCtx = mockSolutionContext();
    mockedSolutionCtx.projectSettings = {
      appName: "my app",
      projectId: uuid.v4(),
      solutionSettings: undefined,
    };
    const result = await solution.migrate(mockedSolutionCtx);
    expect(result.isErr()).equals(true);
    expect(result._unsafeUnwrapErr().name).equals(SolutionError.InternelError);
    expect(result._unsafeUnwrapErr().message).equals("solutionSettings is undefined");
    expect(mockedSolutionCtx.config.get(GLOBAL_CONFIG)).to.be.not.undefined;
  });

  it("should fail if capability is undefined", async () => {
    fileContent.clear();
    const solution = new TeamsAppSolution();
    cleanPlugins(solution, mocker);
    const mockedSolutionCtx = mockSolutionContext();
    mockedSolutionCtx.projectSettings = {
      appName: "my app",
      programmingLanguage: "",
      projectId: uuid.v4(),
      solutionSettings: {
        name: "azure",
        version: "1.0",
        migrateFromV1: true,
      },
    };
    const result = await solution.migrate(mockedSolutionCtx);
    expect(result.isErr()).equals(true);
    expect(result._unsafeUnwrapErr().name).equals(SolutionError.InternelError);
    expect(result._unsafeUnwrapErr().message).equals("capabilities is empty");
    expect(mockedSolutionCtx.config.get(GLOBAL_CONFIG)).to.be.not.undefined;
  });

  it("should succeed if projectSettings, solution settings and v1 capability are provided, language is javascript", async () => {
    mocker.stub(fs, "access").callsFake((path: PathLike, mode?: number) => {
      throw new Error("");
    });
    fileContent.clear();
    const solution = new TeamsAppSolution();
    cleanPlugins(solution, mocker);
    const mockedSolutionCtx = mockSolutionContext();
    mockedSolutionCtx.projectSettings = {
      appName: "my app",
      projectId: uuid.v4(),
      solutionSettings: {
        name: "azure",
        version: "1.0",
        migrateFromV1: true,
      },
    };

    const answers = mockedSolutionCtx.answers!;
    answers[AzureSolutionQuestionNames.V1Capability] = TabOptionItem.id;

    const result = await solution.migrate(mockedSolutionCtx);
    expect(result.isOk()).equals(true);
    expect(mockedSolutionCtx.config.get(GLOBAL_CONFIG)).is.not.undefined;
    const lang = mockedSolutionCtx.projectSettings.programmingLanguage;
    expect(lang).equals("javascript");
  });

  it("should succeed if projectSettings, solution settings and v1 capability are provided, language is typescript", async () => {
<<<<<<< HEAD
    const mocker = sinon.createSandbox();
=======
>>>>>>> 2a43e725
    mocker.stub(fs, "access").callsFake(async (path: PathLike, mode?: number): Promise<void> => {
      return;
    });
    fileContent.clear();
    const solution = new TeamsAppSolution();
    cleanPlugins(solution, mocker);
    const mockedSolutionCtx = mockSolutionContext();
    mockedSolutionCtx.projectSettings = {
      appName: "my app",
      projectId: uuid.v4(),
      solutionSettings: {
        name: "azure",
        version: "1.0",
        migrateFromV1: true,
      },
    };

    const answers = mockedSolutionCtx.answers!;
    answers[AzureSolutionQuestionNames.V1Capability] = TabOptionItem.id;

    const result = await solution.migrate(mockedSolutionCtx);
    expect(result.isOk()).equals(true);
    expect(mockedSolutionCtx.config.get(GLOBAL_CONFIG)).is.not.undefined;
    const lang = mockedSolutionCtx.projectSettings.programmingLanguage;
    expect(lang).equals("typescript");
  });
});

function cleanPlugins(solution: TeamsAppSolution, mocker: sinon.SinonSandbox) {
  mocker
    .stub(solution.LocalDebugPlugin, "executeUserTask")
    .callsFake(async (): Promise<Result<any, FxError>> => {
      return ok(undefined);
    });
  mocker.stub(solution.AadPlugin, "activate").callsFake((): boolean => {
    return false;
  });
  mocker.stub(solution.ApimPlugin, "activate").callsFake((): boolean => {
    return false;
  });
  mocker.stub(solution.AppStudioPlugin, "activate").callsFake((): boolean => {
    return false;
  });
  mocker.stub(solution.BotPlugin, "activate").callsFake((): boolean => {
    return false;
  });
  mocker.stub(solution.SpfxPlugin, "activate").callsFake((): boolean => {
    return false;
  });
  mocker.stub(solution.FrontendPlugin, "activate").callsFake((): boolean => {
    return false;
  });
  mocker.stub(solution.FunctionPlugin, "activate").callsFake((): boolean => {
    return false;
  });
  mocker.stub(solution.SqlPlugin, "activate").callsFake((): boolean => {
    return false;
  });
  mocker.stub(solution.LocalDebugPlugin, "activate").callsFake((): boolean => {
    return true;
  });
}<|MERGE_RESOLUTION|>--- conflicted
+++ resolved
@@ -3,7 +3,7 @@
 import chai from "chai";
 import chaiAsPromised from "chai-as-promised";
 import { it } from "mocha";
-import { SolutionRunningState, TeamsAppSolution } from " ../../../src/plugins/solution";
+import { TeamsAppSolution } from " ../../../src/plugins/solution";
 import {
   Platform,
   SolutionConfig,
@@ -14,14 +14,9 @@
 } from "@microsoft/teamsfx-api";
 import * as sinon from "sinon";
 import fs, { PathLike } from "fs-extra";
-import {
-  GLOBAL_CONFIG,
-  PROGRAMMING_LANGUAGE,
-  SolutionError,
-} from "../../../src/plugins/solution/fx-solution/constants";
+import { GLOBAL_CONFIG, SolutionError } from "../../../src/plugins/solution/fx-solution/constants";
 import {
   AzureSolutionQuestionNames,
-  BotOptionItem,
   TabOptionItem,
 } from "../../../src/plugins/solution/fx-solution/question";
 import * as uuid from "uuid";
@@ -127,10 +122,7 @@
   });
 
   it("should succeed if projectSettings, solution settings and v1 capability are provided, language is typescript", async () => {
-<<<<<<< HEAD
     const mocker = sinon.createSandbox();
-=======
->>>>>>> 2a43e725
     mocker.stub(fs, "access").callsFake(async (path: PathLike, mode?: number): Promise<void> => {
       return;
     });
