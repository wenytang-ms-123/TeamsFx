// Copyright (c) Microsoft Corporation.
// Licensed under the MIT license.

<<<<<<< HEAD
=======
/**
 * @author Ivan He <ruhe@microsoft.com>
 */
>>>>>>> c4a53e18
import { BotChannelType, IBotRegistration } from "../appStudio/interfaces/IBotRegistration";
import { err, FxError, Result, ok, M365TokenProvider, LogProvider } from "@microsoft/teamsfx-api";
import { AppStudioScopes } from "../../../../common/tools";
import { AppStudioClient } from "../appStudio/appStudioClient";
import { BotRegistration, BotAuthType, BotAadCredentials } from "./botRegistration";
import { Messages } from "../messages";
import { Utils } from "./utils";

export class LocalBotRegistration extends BotRegistration {
  public async createBotRegistration(
    m365TokenProvider: M365TokenProvider,
    aadDisplayName: string,
    botName: string,
    botConfig?: BotAadCredentials,
    logProvider?: LogProvider,
    botAuthType: BotAuthType = BotAuthType.AADApp
  ): Promise<Result<BotAadCredentials, FxError>> {
    const botAadRes = await super.createBotAadApp(
      m365TokenProvider,
      aadDisplayName,
      botConfig,
      logProvider,
      botAuthType
    );
    if (botAadRes.isErr()) {
      return err(botAadRes.error);
    }

    const botAadCredentials: BotAadCredentials = botAadRes.value;

    logProvider?.info(Messages.ProvisioningBotRegistration);
    const appStudioTokenRes = await m365TokenProvider.getAccessToken({
      scopes: AppStudioScopes,
    });
    if (appStudioTokenRes.isErr()) {
      return err(appStudioTokenRes.error);
    }

    const appStudioToken = appStudioTokenRes.value;
    // Register a new bot registration.
    const initialBotReg: IBotRegistration = {
      botId: botAadCredentials.botId,
      name: botName,
      description: "",
      iconUrl: "",
      messagingEndpoint: "",
      callingEndpoint: "",
      configuredChannels: [BotChannelType.MicrosoftTeams],
    };
    await AppStudioClient.createBotRegistration(appStudioToken, initialBotReg);
    logProvider?.info(Messages.SuccessfullyProvisionedBotRegistration);
    return ok(botAadCredentials);
  }

  public async createOrUpdateBotRegistration(
    m365TokenProvider: M365TokenProvider,
    botRegistration: IBotRegistration
  ): Promise<Result<boolean, FxError>> {
    // 1. Get bot registration from remote.
    // 2. If Not Found, Then create a new bot registration.
    // 3. Else:
    //      3.1 Merge bot registration (remote + passed-in, respect passed-in).
    //      3.2 Update bot registration.
    const appStudioTokenRes = await m365TokenProvider.getAccessToken({
      scopes: AppStudioScopes,
    });
    if (appStudioTokenRes.isErr()) {
      return err(appStudioTokenRes.error);
    }
    const appStudioToken = appStudioTokenRes.value;
    const remoteBotRegistration = await AppStudioClient.getBotRegistration(
      appStudioToken,
      botRegistration.botId!
    );
    if (!remoteBotRegistration) {
      // Not Found case.
      await AppStudioClient.createBotRegistration(appStudioToken, botRegistration);
    } else {
      // Update bot registration.
      const mergedBotRegistration = Utils.mergeIBotRegistration(
        botRegistration,
        remoteBotRegistration
      );
      await AppStudioClient.updateBotRegistration(appStudioToken, mergedBotRegistration);
    }
    return ok(remoteBotRegistration !== undefined);
  }

  public async updateMessageEndpoint(
    m365TokenProvider: M365TokenProvider,
    botId: string,
    endpoint: string
  ): Promise<Result<undefined, FxError>> {
    const appStudioTokenRes = await m365TokenProvider.getAccessToken({
      scopes: AppStudioScopes,
    });
    if (appStudioTokenRes.isErr()) {
      return err(appStudioTokenRes.error);
    }
    const appStudioToken = appStudioTokenRes.value;
    await AppStudioClient.updateMessageEndpoint(appStudioToken, botId, endpoint);
    return ok(undefined);
  }
}<|MERGE_RESOLUTION|>--- conflicted
+++ resolved
@@ -1,12 +1,9 @@
 // Copyright (c) Microsoft Corporation.
 // Licensed under the MIT license.
 
-<<<<<<< HEAD
-=======
 /**
  * @author Ivan He <ruhe@microsoft.com>
  */
->>>>>>> c4a53e18
 import { BotChannelType, IBotRegistration } from "../appStudio/interfaces/IBotRegistration";
 import { err, FxError, Result, ok, M365TokenProvider, LogProvider } from "@microsoft/teamsfx-api";
 import { AppStudioScopes } from "../../../../common/tools";
