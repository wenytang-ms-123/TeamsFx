--- conflicted
+++ resolved
@@ -204,21 +204,6 @@
           .join(EOL);
 
         const passed = validationResult.notes.length;
-<<<<<<< HEAD
-        const failed = validationResult.errors.length + validationResult.warnings.length;
-        let summaryStr = "";
-        if (failed > 0) {
-          if (passed > 0) {
-            summaryStr =
-              getLocalizedString("driver.teamsApp.summary.validate.failed", failed) +
-              ", " +
-              getLocalizedString("driver.teamsApp.summary.validate.succeed", passed);
-          } else {
-            summaryStr = getLocalizedString("driver.teamsApp.summary.validate.failed", failed);
-          }
-        } else {
-          summaryStr = getLocalizedString("driver.teamsApp.summary.validate.succeed", passed);
-=======
         const failed = validationResult.errors.length;
         const warns = validationResult.warnings.length;
         const summaryStr = [];
@@ -243,18 +228,13 @@
         }
         if (passed > 0) {
           summaryStr.push(getLocalizedString("driver.teamsApp.summary.validate.succeed", passed));
->>>>>>> 0bfd6676
         }
 
         const outputMessage =
           EOL +
           getLocalizedString(
             "driver.teamsApp.summary.validate",
-<<<<<<< HEAD
-            summaryStr,
-=======
             summaryStr.join(", "),
->>>>>>> 0bfd6676
             errors,
             warnings,
             path.resolve(context.logProvider?.getLogFilePath())
