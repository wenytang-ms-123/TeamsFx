--- conflicted
+++ resolved
@@ -8,10 +8,7 @@
   ConfigFolderName,
   FxError,
   returnSystemError,
-<<<<<<< HEAD
   returnUserError,
-=======
->>>>>>> f4951338
   Result,
   PluginContext,
   Plugin,
@@ -24,10 +21,7 @@
   ProjectSettings,
   IComposeExtension,
   IBot,
-<<<<<<< HEAD
   SolutionConfig,
-=======
->>>>>>> f4951338
 } from "@microsoft/teamsfx-api";
 import { AppStudioClient } from "./appStudio";
 import {
@@ -56,7 +50,6 @@
   DEFAULT_DEVELOPER_WEBSITE_URL,
   DEFAULT_DEVELOPER_TERM_OF_USE_URL,
   DEFAULT_DEVELOPER_PRIVACY_URL,
-<<<<<<< HEAD
   LOCAL_DEBUG_TAB_ENDPOINT,
   LOCAL_DEBUG_TAB_DOMAIN,
   FRONTEND_ENDPOINT,
@@ -69,21 +62,11 @@
   BOT_DOMAIN,
   LOCAL_WEB_APPLICATION_INFO_SOURCE,
   WEB_APPLICATION_INFO_SOURCE,
-=======
->>>>>>> f4951338
 } from "../../solution/fx-solution/constants";
 import { AppStudioError } from "./errors";
 import { AppStudioResultFactory } from "./results";
 import { Constants } from "./constants";
-<<<<<<< HEAD
-import {
-  REMOTE_TEAMS_APP_ID,
-  REMOTE_MANIFEST,
-  SolutionError,
-} from "../../solution/fx-solution/constants";
-=======
 import { REMOTE_TEAMS_APP_ID, REMOTE_MANIFEST } from "../../solution/fx-solution/constants";
->>>>>>> f4951338
 import AdmZip from "adm-zip";
 import * as fs from "fs-extra";
 
@@ -132,16 +115,9 @@
   ): Promise<Result<string, FxError>> {
     if (appStudioToken === undefined || appStudioToken.length === 0) {
       return err(
-<<<<<<< HEAD
-        returnSystemError(
-          new Error("Failed to get app studio token"),
-          "Solution",
-          SolutionError.FailedToGetAppStudioToken
-=======
         AppStudioResultFactory.SystemError(
           AppStudioError.AppStudioTokenGetFailedError.name,
           AppStudioError.AppStudioTokenGetFailedError.message
->>>>>>> f4951338
         )
       );
     }
@@ -173,15 +149,6 @@
       teamsAppId = appDef?.teamsAppId;
       if (!appDef?.teamsAppId) {
         return err(
-<<<<<<< HEAD
-          returnSystemError(
-            new Error(`Failed to create ${type} teams app id`),
-            "Solution",
-            type === "remote"
-              ? SolutionError.FailedToCreateAppIdInAppStudio
-              : SolutionError.FailedToCreateLocalAppIdInAppStudio
-          )
-=======
           type === "remote"
             ? AppStudioResultFactory.SystemError(
                 AppStudioError.RemoteAppIdCreateFailedError.name,
@@ -191,7 +158,6 @@
                 AppStudioError.LocalAppIdCreateFailedError.name,
                 AppStudioError.LocalAppIdCreateFailedError.message
               )
->>>>>>> f4951338
         );
       }
       appDefinition.outlineIcon = appDef.outlineIcon;
@@ -225,15 +191,6 @@
     } catch (e) {
       if (e instanceof Error) {
         return err(
-<<<<<<< HEAD
-          returnSystemError(
-            new Error(`Failed to update ${type} teams app manifest due to ${e.name}: ${e.message}`),
-            "Solution",
-            type === "remote"
-              ? SolutionError.FailedToUpdateAppIdInAppStudio
-              : SolutionError.FailedToUpdateLocalAppIdInAppStudio
-          )
-=======
           type === "remote"
             ? AppStudioResultFactory.SystemError(
                 AppStudioError.RemoteAppIdUpdateFailedError.name,
@@ -243,7 +200,6 @@
                 AppStudioError.LocalAppIdUpdateFailedError.name,
                 AppStudioError.LocalAppIdUpdateFailedError.message(e.name, e.message)
               )
->>>>>>> f4951338
         );
       }
       throw e;
@@ -300,16 +256,9 @@
         manifest.name.short.length === 0
       ) {
         return err(
-<<<<<<< HEAD
-          returnSystemError(
-            new Error("Name is missing"),
-            "Solution",
-            SolutionError.FailedToLoadManifestFile
-=======
           AppStudioResultFactory.SystemError(
             AppStudioError.ManifestLoadFailedError.name,
             AppStudioError.ManifestLoadFailedError.message("Name is missing")
->>>>>>> f4951338
           )
         );
       }
@@ -428,7 +377,6 @@
     return appDefinition;
   }
 
-<<<<<<< HEAD
   public createManifestForRemote(
     ctx: PluginContext,
     maybeSelectedPlugins: Result<LoadedPlugin[], FxError>,
@@ -554,8 +502,6 @@
     }
   }
 
-=======
->>>>>>> f4951338
   public async buildTeamsAppPackage(
     ctx: PluginContext,
     appDirectory: string,
@@ -952,16 +898,9 @@
       const manifest = await fs.readJson(`${ctxRoot}/.${ConfigFolderName}/${REMOTE_MANIFEST}`);
       if (!manifest) {
         return err(
-<<<<<<< HEAD
-          returnSystemError(
-            new Error("Failed to read manifest file"),
-            "Solution",
-            SolutionError.FailedToLoadManifestFile
-=======
           AppStudioResultFactory.SystemError(
             AppStudioError.ManifestLoadFailedError.name,
             AppStudioError.ManifestLoadFailedError.message("Failed to load manifest file")
->>>>>>> f4951338
           )
         );
       }
@@ -969,16 +908,9 @@
       return ok(manifest);
     } catch (e) {
       return err(
-<<<<<<< HEAD
-        returnSystemError(
-          new Error("Failed to read manifest file"),
-          "Solution",
-          SolutionError.FailedToLoadManifestFile
-=======
         AppStudioResultFactory.SystemError(
           AppStudioError.ManifestLoadFailedError.name,
           AppStudioError.ManifestLoadFailedError.message("Failed to load manifest file")
->>>>>>> f4951338
         )
       );
     }
