--- conflicted
+++ resolved
@@ -31,28 +31,6 @@
   } else if (method === "migrateV1Project") {
     getQuestionRes = await core._getQuestionsForMigrateV1Project(inputs);
   } else {
-<<<<<<< HEAD
-    const solution = ctx.solution!;
-    const solutionContext = ctx.solutionContext!;
-    if (method === "provisionResources") {
-      getQuestionRes = await core._getQuestions(solutionContext, solution, Stage.provision, inputs);
-    } else if (method === "localDebug") {
-      getQuestionRes = await core._getQuestions(solutionContext, solution, Stage.debug, inputs);
-    } else if (method === "deployArtifacts") {
-      getQuestionRes = await core._getQuestions(solutionContext, solution, Stage.deploy, inputs);
-    } else if (method === "publishApplication") {
-      getQuestionRes = await core._getQuestions(solutionContext, solution, Stage.publish, inputs);
-    } else if (method === "executeUserTask") {
-      const func = ctx.arguments[0] as Func;
-      getQuestionRes = await core._getQuestionsForUserTask(solutionContext, solution, func, inputs);
-    } else if (method === "grantPermission") {
-      getQuestionRes = await core._getQuestions(
-        solutionContext,
-        solution,
-        Stage.grantPermission,
-        inputs
-      );
-=======
     if (!isV2()) {
       if (ctx.solution && ctx.solutionContext) {
         const solution = ctx.solution;
@@ -88,9 +66,15 @@
             func,
             inputs
           );
+        } else if (method === "grantPermission") {
+          getQuestionRes = await core._getQuestions(
+            solutionContext,
+            solution,
+            Stage.grantPermission,
+            inputs
+          );
         }
       }
->>>>>>> 376e1fd5
     }
   }
 
