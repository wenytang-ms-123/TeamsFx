--- conflicted
+++ resolved
@@ -369,16 +369,6 @@
 }
 
 export class NoCapabilityFoundError extends UserError {
-<<<<<<< HEAD
-  constructor(operation: string) {
-    super(
-      new.target.name,
-      getLocalizedString("core.deploy.noCapabilityFound", operation),
-      CoreSource,
-      undefined,
-      HelpLinks.HowToAddCapability
-    );
-=======
   constructor(operation: Stage) {
     super({
       source: CoreSource,
@@ -386,6 +376,5 @@
       displayMessage: getLocalizedString("core.deploy.noCapabilityFound", operation),
       helpLink: HelpLinks.HowToAddCapability,
     });
->>>>>>> 2b7854d8
   }
 }