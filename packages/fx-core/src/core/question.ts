// Copyright (c) Microsoft Corporation.
// Licensed under the MIT license.
import {
  ConfigMap,
  FileQuestion,
  NodeType,
  OptionItem,
<<<<<<< HEAD
  Question,
=======
>>>>>>> ba780102
  SingleSelectQuestion,
  TextInputQuestion,
} from "@microsoft/teamsfx-api";
import * as jsonschema from "jsonschema";
import * as path from "path";
import * as fs from "fs-extra";

export enum CoreQuestionNames {
  AppName = "app-name",
  Foler = "folder",
  Solution = "solution",
  CreateFromScratch = "scratch",
  Samples = "samples",
  Stage = "stage",
  SubStage = "substage",
}

export const ProjectNamePattern = "^[a-zA-Z][\\da-zA-Z]+$";

export const QuestionAppName: TextInputQuestion = {
  type: NodeType.text,
  name: CoreQuestionNames.AppName,
<<<<<<< HEAD
  title: "Application name",
=======
  title: "Project name",
>>>>>>> ba780102
  validation: {
    validFunc: async (appName: string, answer?: ConfigMap): Promise<string | undefined> => {
      const folder = answer?.getString(CoreQuestionNames.Foler);
      if (!folder) return undefined;
      const schema = {
        pattern: ProjectNamePattern,
      };
      const validateResult = jsonschema.validate(appName, schema);
      if (validateResult.errors && validateResult.errors.length > 0) {
<<<<<<< HEAD
        return "Application name must start with a letter and can only contain letters and digits.";
      }
      const projectPath = path.resolve(folder, appName);
      const exists = await fs.pathExists(projectPath);
      if (exists) return `Path exists: ${projectPath}. Select a different application name.`;
=======
        return `project name doesn't match pattern: ${schema.pattern}`;
      }
      const projectPath = path.resolve(folder, appName);
      const exists = await fs.pathExists(projectPath);
      if (exists)
        return `Project path already exists:${projectPath}, please change a different project name.`;
>>>>>>> ba780102
      return undefined;
    },
  },
  placeholder: "Application name",
};

export const QuestionRootFolder: FileQuestion = {
  type: NodeType.folder,
  name: CoreQuestionNames.Foler,
  title: "Workspace folder",
  validation: {
    required: true,
  },
};

export const QuestionSelectSolution: SingleSelectQuestion = {
  type: NodeType.singleSelect,
  name: CoreQuestionNames.Solution,
  title: "Select a solution",
  option: [],
  skipSingleOption: true,
};

export const ScratchOptionYes: OptionItem = {
  id: "yes",
  label: "$(new-folder) Create a new Teams app",
  detail: "Use the Teams Toolkit to create a new application.",
};

export const ScratchOptionNo: OptionItem = {
  id: "no",
  label: "$(heart) Start from a sample",
  detail: "Use an existing sample as a starting point for your new application.",
};

export const ScratchOrSampleSelect: SingleSelectQuestion = {
  type: NodeType.singleSelect,
  name: CoreQuestionNames.CreateFromScratch,
  title: "Teams Toolkit: Create a new Teams app",
  option: [ScratchOptionYes, ScratchOptionNo],
  default: ScratchOptionYes.id,
  placeholder: "Select an option",
  skipSingleOption: true,
};

export const SampleSelect: SingleSelectQuestion = {
  type: NodeType.singleSelect,
  name: CoreQuestionNames.Samples,
  title: "Start from a sample",
  option: [
    {
      id: "in-meeting-app",
      label: "In-meeting App",
      detail:
        "In-meeting app is a hello-world template which shows how to build an app working in the context of a Teams meeting. ",
<<<<<<< HEAD
      data: "https://github.com/HuihuiWu-Microsoft/TeamsFx-Samples/archive/refs/heads/main.zip",
=======
      data: "https://github.com/OfficeDev/TeamsFx-Samples/archive/refs/heads/main.zip",
>>>>>>> ba780102
    },
    {
      id: "todo-list-with-Azure-backend",
      label: "Todo List with backend on Azure",
      detail: "Todo List provides easy way to manage to-do items in Teams Client.",
<<<<<<< HEAD
      data: "https://github.com/HuihuiWu-Microsoft/TeamsFx-Samples/archive/refs/heads/main.zip",
=======
      data: "https://github.com/OfficeDev/TeamsFx-Samples/archive/refs/heads/main.zip",
>>>>>>> ba780102
    },
    {
      id: "todo-list-SPFx",
      label: "Todo List with SPFx",
      detail:
        "Todo List with SPFx is a Todo List for individual user to manage his/her personal to-do items in the format of an app installed on Teams client.",
<<<<<<< HEAD
      data: "https://github.com/HuihuiWu-Microsoft/TeamsFx-Samples/archive/refs/heads/main.zip",
=======
      data: "https://github.com/OfficeDev/TeamsFx-Samples/archive/refs/heads/main.zip",
>>>>>>> ba780102
    },
    {
      id: "share-now",
      label: "Share Now",
      detail:
        "The Share Now promotes the exchange of information between colleagues by enabling users to share content within the Teams environment. ",
<<<<<<< HEAD
      data: "https://github.com/HuihuiWu-Microsoft/TeamsFx-Samples/archive/refs/heads/main.zip",
=======
      data: "https://github.com/OfficeDev/TeamsFx-Samples/archive/refs/heads/main.zip",
>>>>>>> ba780102
    },
    {
      id: "faq-plus",
      label: "FAQ Plus",
      detail:
        "FAQ Plus is a conversational Q&A bot providing an easy way to answer frequently asked questions by users. ",
<<<<<<< HEAD
      data: "https://github.com/HuihuiWu-Microsoft/TeamsFx-Samples/archive/refs/heads/main.zip",
=======
      data: "https://github.com/OfficeDev/TeamsFx-Samples/archive/refs/heads/main.zip",
>>>>>>> ba780102
    },
  ],
  placeholder: "Select a sample",
  returnObject: true,
};<|MERGE_RESOLUTION|>--- conflicted
+++ resolved
@@ -5,10 +5,6 @@
   FileQuestion,
   NodeType,
   OptionItem,
-<<<<<<< HEAD
-  Question,
-=======
->>>>>>> ba780102
   SingleSelectQuestion,
   TextInputQuestion,
 } from "@microsoft/teamsfx-api";
@@ -31,11 +27,7 @@
 export const QuestionAppName: TextInputQuestion = {
   type: NodeType.text,
   name: CoreQuestionNames.AppName,
-<<<<<<< HEAD
   title: "Application name",
-=======
-  title: "Project name",
->>>>>>> ba780102
   validation: {
     validFunc: async (appName: string, answer?: ConfigMap): Promise<string | undefined> => {
       const folder = answer?.getString(CoreQuestionNames.Foler);
@@ -45,20 +37,12 @@
       };
       const validateResult = jsonschema.validate(appName, schema);
       if (validateResult.errors && validateResult.errors.length > 0) {
-<<<<<<< HEAD
         return "Application name must start with a letter and can only contain letters and digits.";
       }
       const projectPath = path.resolve(folder, appName);
       const exists = await fs.pathExists(projectPath);
-      if (exists) return `Path exists: ${projectPath}. Select a different application name.`;
-=======
-        return `project name doesn't match pattern: ${schema.pattern}`;
-      }
-      const projectPath = path.resolve(folder, appName);
-      const exists = await fs.pathExists(projectPath);
       if (exists)
-        return `Project path already exists:${projectPath}, please change a different project name.`;
->>>>>>> ba780102
+        return `Path exists: ${projectPath}. Select a different application name.`;
       return undefined;
     },
   },
@@ -114,54 +98,34 @@
       label: "In-meeting App",
       detail:
         "In-meeting app is a hello-world template which shows how to build an app working in the context of a Teams meeting. ",
-<<<<<<< HEAD
-      data: "https://github.com/HuihuiWu-Microsoft/TeamsFx-Samples/archive/refs/heads/main.zip",
-=======
       data: "https://github.com/OfficeDev/TeamsFx-Samples/archive/refs/heads/main.zip",
->>>>>>> ba780102
     },
     {
       id: "todo-list-with-Azure-backend",
       label: "Todo List with backend on Azure",
       detail: "Todo List provides easy way to manage to-do items in Teams Client.",
-<<<<<<< HEAD
-      data: "https://github.com/HuihuiWu-Microsoft/TeamsFx-Samples/archive/refs/heads/main.zip",
-=======
       data: "https://github.com/OfficeDev/TeamsFx-Samples/archive/refs/heads/main.zip",
->>>>>>> ba780102
     },
     {
       id: "todo-list-SPFx",
       label: "Todo List with SPFx",
       detail:
         "Todo List with SPFx is a Todo List for individual user to manage his/her personal to-do items in the format of an app installed on Teams client.",
-<<<<<<< HEAD
-      data: "https://github.com/HuihuiWu-Microsoft/TeamsFx-Samples/archive/refs/heads/main.zip",
-=======
       data: "https://github.com/OfficeDev/TeamsFx-Samples/archive/refs/heads/main.zip",
->>>>>>> ba780102
     },
     {
       id: "share-now",
       label: "Share Now",
       detail:
         "The Share Now promotes the exchange of information between colleagues by enabling users to share content within the Teams environment. ",
-<<<<<<< HEAD
-      data: "https://github.com/HuihuiWu-Microsoft/TeamsFx-Samples/archive/refs/heads/main.zip",
-=======
       data: "https://github.com/OfficeDev/TeamsFx-Samples/archive/refs/heads/main.zip",
->>>>>>> ba780102
     },
     {
       id: "faq-plus",
       label: "FAQ Plus",
       detail:
         "FAQ Plus is a conversational Q&A bot providing an easy way to answer frequently asked questions by users. ",
-<<<<<<< HEAD
-      data: "https://github.com/HuihuiWu-Microsoft/TeamsFx-Samples/archive/refs/heads/main.zip",
-=======
       data: "https://github.com/OfficeDev/TeamsFx-Samples/archive/refs/heads/main.zip",
->>>>>>> ba780102
     },
   ],
   placeholder: "Select a sample",
