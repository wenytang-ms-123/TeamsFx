// Copyright (c) Microsoft Corporation.
// Licensed under the MIT license.
"use strict";

import {
  ConfigFolderName,
  InputConfigsFolderName,
  Json,
  LogProvider,
  ProjectSettings,
  ProjectSettingsFileName,
  TelemetryReporter,
  UserError,
  UserInteraction,
} from "@microsoft/teamsfx-api";
import * as fs from "fs-extra";
import * as path from "path";

import { convertToLocalEnvs } from "./localSettingsHelper";
import * as localStateHelper from "./localStateHelper";
import { LocalSettingsProvider } from "../localSettingsProvider";
import { getNpmInstallLogInfo, NpmInstallLogInfo } from "./npmLogHelper";
import { getPortsInUse } from "./portChecker";
import { isConfigUnifyEnabled, waitSeconds } from "../tools";
import { LocalCrypto } from "../../core/crypto";
import { CoreSource, ReadFileError } from "../../core/error";
import { DepsType } from "../deps-checker/depsChecker";
import { ProjectSettingsHelper } from "./projectSettingsHelper";
import { LocalCertificate, LocalCertificateManager } from "./localCertificateManager";
import { DepsManager } from "../deps-checker/depsManager";
<<<<<<< HEAD
import { LocalStateProvider } from "../localStateProvider";
=======
import { getDefaultString, getLocalizedString } from "../localizeUtils";
>>>>>>> 2b7854d8

export class LocalEnvManager {
  private readonly logger: LogProvider | undefined;
  private readonly telemetry: TelemetryReporter | undefined;
  private readonly ui: UserInteraction | undefined;

  constructor(logger?: LogProvider, telemetry?: TelemetryReporter, ui?: UserInteraction) {
    this.logger = logger;
    this.telemetry = telemetry;
    this.ui = ui;
  }

  public getActiveDependencies(projectSettings: ProjectSettings): DepsType[] {
    const depsTypes: DepsType[] = [];
    const isSPFx = ProjectSettingsHelper.isSpfx(projectSettings);
    const includeFrontend = ProjectSettingsHelper.includeFrontend(projectSettings);
    const includeSimpleAuth = ProjectSettingsHelper.includeSimpleAuth(projectSettings);
    const includeBackend = ProjectSettingsHelper.includeBackend(projectSettings);
    const includeBot = ProjectSettingsHelper.includeBot(projectSettings);
    const includeFuncHostedBot = ProjectSettingsHelper.includeFuncHostedBot(projectSettings);

    // NodeJS
    if (isSPFx) {
      depsTypes.push(DepsType.SpfxNode);
    } else if (includeBackend || includeFuncHostedBot) {
      depsTypes.push(DepsType.FunctionNode);
    } else {
      depsTypes.push(DepsType.AzureNode);
    }

    // Dotnet
    if ((includeFrontend && includeSimpleAuth) || includeBackend) {
      depsTypes.push(DepsType.Dotnet);
    }

    // Function core tool
    if (includeBackend || includeFuncHostedBot) {
      depsTypes.push(DepsType.FuncCoreTools);
    }

    // Ngrok
    if (includeBot) {
      depsTypes.push(DepsType.Ngrok);
    }

    return DepsManager.sortBySequence(depsTypes);
  }

  public async getLocalDebugEnvs(
    projectPath: string,
    projectSettings: ProjectSettings,
    localSettings: Json | undefined,
    localState?: Json | undefined
  ): Promise<Record<string, string>> {
    if (isConfigUnifyEnabled()) {
      return await localStateHelper.convertToLocalEnvs(
        projectPath,
        projectSettings,
        localState,
        this.logger
      );
    } else {
      return await convertToLocalEnvs(projectPath, projectSettings, localSettings, this.logger);
    }
  }

  public async getNpmInstallLogInfo(): Promise<NpmInstallLogInfo | undefined> {
    return await getNpmInstallLogInfo();
  }

  public async getPortsInUse(
    projectPath: string,
    projectSettings: ProjectSettings
  ): Promise<number[]> {
    return await getPortsInUse(projectPath, projectSettings, false, this.logger);
  }

  public async getLocalSettings(
    projectPath: string,
    cryptoOption?: { projectId: string }
  ): Promise<Json | undefined> {
    const localSettingsProvider = new LocalSettingsProvider(projectPath);
    const crypto = cryptoOption === undefined ? undefined : new LocalCrypto(cryptoOption.projectId);
    return await this.retry(async () => {
      return await localSettingsProvider.loadV2(crypto);
    });
  }

  public async getLocalState(
    projectPath: string,
    cryptoOption?: { projectId: string }
  ): Promise<Json | undefined> {
    const localStateProvider = new LocalStateProvider(projectPath);
    const crypto = cryptoOption === undefined ? undefined : new LocalCrypto(cryptoOption.projectId);
    return await this.retry(async () => {
      return await localStateProvider.loadV2(crypto);
    });
  }

  public async getProjectSettings(projectPath: string): Promise<ProjectSettings> {
    return await this.retry(async () => {
      const projectSettingsPath = path.resolve(
        projectPath,
        `.${ConfigFolderName}`,
        InputConfigsFolderName,
        ProjectSettingsFileName
      );

      if (!(await fs.pathExists(projectSettingsPath))) {
        throw new UserError(
          CoreSource,
          "FileNotFoundError",
          getDefaultString("error.FileNotFoundError", projectSettingsPath),
          getLocalizedString("error.FileNotFoundError", projectSettingsPath)
        );
      }

      try {
        return await fs.readJson(projectSettingsPath);
      } catch (error: any) {
        throw ReadFileError(error);
      }
    });
  }

  public async resolveLocalCertificate(trustDevCert: boolean): Promise<LocalCertificate> {
    // Do not print any log in LocalCertificateManager, use the error message returned instead.
    const certManager = new LocalCertificateManager(this.ui);
    const res = await certManager.setupCertificate(trustDevCert);
    return res;
  }

  // Retry logic when reading project config files in case of read-write conflict
  private async retry<T>(func: (iteration: number) => Promise<T>): Promise<T> {
    let n = 0;
    let error = undefined;
    while (n <= 2) {
      if (n !== 0) {
        await waitSeconds(n);
      }

      try {
        return await func(n);
      } catch (e) {
        error = e;
        ++n;
      }
    }
    throw error;
  }
}<|MERGE_RESOLUTION|>--- conflicted
+++ resolved
@@ -28,11 +28,8 @@
 import { ProjectSettingsHelper } from "./projectSettingsHelper";
 import { LocalCertificate, LocalCertificateManager } from "./localCertificateManager";
 import { DepsManager } from "../deps-checker/depsManager";
-<<<<<<< HEAD
 import { LocalStateProvider } from "../localStateProvider";
-=======
 import { getDefaultString, getLocalizedString } from "../localizeUtils";
->>>>>>> 2b7854d8
 
 export class LocalEnvManager {
   private readonly logger: LogProvider | undefined;
