--- conflicted
+++ resolved
@@ -11,17 +11,12 @@
 const sleep = promisify(setTimeout);
 
 export async function readJson(filePath: string): Promise<any> {
-<<<<<<< HEAD
   if (!(await fs.pathExists(filePath))) {
-    throw UserError.build(
-      CoreSource,
+    throw new UserError(
       "FileNotFoundError",
-      `File not found, make sure you don't move the original file: ${filePath}`
+      `File not found, make sure you don't move the original file: ${filePath}`,
+      CoreSource
     );
-=======
-  if(!await fs.pathExists(filePath)) {
-    throw new UserError("FileNotFoundError", `File not found, make sure you don't move the original file: ${filePath}`, CoreSource);
->>>>>>> a4c5e1be
   }
   let rawError;
   for (let i = 0; i < 5; ++i) {
